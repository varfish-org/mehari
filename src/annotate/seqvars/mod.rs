//! Annotation of sequence variants.
use std::collections::{HashMap, HashSet};
use std::env;
use std::fmt::Display;
use std::fs::File;
use std::io::{Cursor, Read, Write};
use std::path::Path;
use std::str::FromStr;
use std::sync::Arc;
use std::time::Instant;

use self::ann::{AnnField, Consequence, FeatureBiotype};
use crate::annotate::cli::{Sources, TranscriptSettings};
use crate::annotate::genotype_string;
use crate::annotate::seqvars::csq::{
    ConfigBuilder as ConsequencePredictorConfigBuilder, ConsequencePredictor, VcfVariant,
};
use crate::annotate::seqvars::provider::{
    ConfigBuilder as MehariProviderConfigBuilder, Provider as MehariProvider,
};
use crate::common::noodles::{open_variant_reader, open_variant_writer, NoodlesVariantReader};
use crate::common::{guess_assembly, GenomeRelease};
use crate::db::merge::merge_transcript_databases;
use crate::pbs::txs::TxSeqDatabase;
use crate::ped::{PedigreeByName, Sex};
use annonars::common::cli::is_canonical;
use annonars::common::keys;
use annonars::freqs::serialized::{auto, mt, xy};
use anyhow::{anyhow, Error};
use biocommons_bioutils::assemblies::Assembly;
use clap::{Args as ClapArgs, Parser};
use flate2::write::GzEncoder;
use flate2::Compression;
use itertools::Itertools;
use noodles::vcf::header::record::key;
use noodles::vcf::header::record::value::map::format::Number as FormatNumber;
use noodles::vcf::header::record::value::map::format::Type as FormatType;
use noodles::vcf::header::record::value::map::info::Number;
use noodles::vcf::header::record::value::map::{info::Type as InfoType, Info};
use noodles::vcf::header::FileFormat;
use noodles::vcf::io::writer::Writer as VcfWriter;
use noodles::vcf::variant::io::Write as VcfWrite;
use noodles::vcf::variant::record::samples::keys::key::{
    CONDITIONAL_GENOTYPE_QUALITY, GENOTYPE, READ_DEPTH,
};
use noodles::vcf::variant::record::AlternateBases;
use noodles::vcf::variant::record_buf::info::field;
use noodles::vcf::variant::RecordBuf as VcfRecord;
use noodles::vcf::{header::record::value::map::Map, Header as VcfHeader};
use once_cell::sync::Lazy;
use prost::Message;
use rocksdb::{DBWithThreadMode, MultiThreaded};
use rustc_hash::FxHashMap;
use serde::{Deserialize, Serialize};
use strum::Display;
use thousands::Separable;
use tokio::io::AsyncWriteExt;

pub mod ann;
pub mod binning;
pub mod csq;
pub mod provider;

/// Parsing of HGNC xlink records.
#[derive(Debug, Clone, Serialize, Deserialize, PartialEq, Eq)]
pub struct HgncRecord {
    /// HGNC ID.
    pub hgnc_id: String,
    /// Ensembl gene ID.
    pub ensembl_gene_id: String,
    /// Entrez/NCBI gene ID.
    pub entrez_id: String,
    /// HGNC approved gene symbol.
    pub gene_symbol: String,
}

/// Command line arguments for `annotate seqvars` sub command.
#[derive(Parser, Debug)]
#[command(about = "Annotate sequence variant VCF files", long_about = None)]
pub struct Args {
    /// Genome release to use, default is to auto-detect.
    #[arg(long, value_enum)]
    pub genome_release: Option<GenomeRelease>,

    /// Path to the input PED file.
    #[arg(long)]
    pub path_input_ped: Option<String>,

    /// Path to the input VCF file.
    #[arg(long)]
    pub path_input_vcf: String,

    #[command(flatten)]
    pub output: PathOutput,

    /// For debug purposes, maximal number of variants to annotate.
    #[arg(long)]
    pub max_var_count: Option<usize>,

    /// Path to HGNC TSV file.
    #[arg(long, required_unless_present = "path_output_vcf")]
    pub hgnc: Option<String>,

    /// What to annotate and which source to use.
    #[command(flatten)]
    pub sources: Sources,

    /// Transcript annotation related settings
    #[command(flatten)]
    pub transcript_settings: TranscriptSettings,
}

#[derive(Debug, Display, Copy, Clone, clap::ValueEnum, PartialEq, Eq, parse_display::FromStr)]
pub enum AnnotationOption {
    Transcripts,
    Frequencies,
    ClinVar,
}

/// Command line arguments to enforce either `--path-output-vcf` or `--path-output-tsv`.
#[derive(Debug, ClapArgs)]
#[group(required = true, multiple = false)]
pub struct PathOutput {
    /// Path to the output VCF file.
    #[arg(long)]
    pub path_output_vcf: Option<String>,

    /// Path to the output TSV file (for import into VarFish).
    #[arg(long, requires = "hgnc")]
    pub path_output_tsv: Option<String>,
}

fn build_header(header_in: &VcfHeader, additional_records: &[(String, String)]) -> VcfHeader {
    let mut header_out = header_in.clone();

    header_out.infos_mut().insert(
        "gnomad_exomes_an".into(),
        Map::<Info>::new(
            Number::Count(1),
            InfoType::Integer,
            "Number of alleles in gnomAD exomes",
        ),
    );
    header_out.infos_mut().insert(
        "gnomad_exomes_hom".into(),
        Map::<Info>::new(
            Number::Count(1),
            InfoType::Integer,
            "Number of hom. alt. carriers in gnomAD exomes",
        ),
    );
    header_out.infos_mut().insert(
        "gnomad_exomes_het".into(),
        Map::<Info>::new(
            Number::Count(1),
            InfoType::Integer,
            "Number of het. alt. carriers in gnomAD exomes",
        ),
    );
    header_out.infos_mut().insert(
        "gnomad_exomes_hemi".into(),
        Map::<Info>::new(
            Number::Count(1),
            InfoType::Integer,
            "Number of hemi. alt. carriers in gnomAD exomes",
        ),
    );

    header_out.infos_mut().insert(
        "gnomad_genomes_an".into(),
        Map::<Info>::new(
            Number::Count(1),
            InfoType::Integer,
            "Number of alleles in gnomAD genomes",
        ),
    );
    header_out.infos_mut().insert(
        "gnomad_genomes_hom".into(),
        Map::<Info>::new(
            Number::Count(1),
            InfoType::Integer,
            "Number of hom. alt. carriers in gnomAD genomes",
        ),
    );
    header_out.infos_mut().insert(
        "gnomad_genomes_het".into(),
        Map::<Info>::new(
            Number::Count(1),
            InfoType::Integer,
            "Number of het. alt. carriers in gnomAD genomes",
        ),
    );
    header_out.infos_mut().insert(
        "gnomad_genomes_hemi".into(),
        Map::<Info>::new(
            Number::Count(1),
            InfoType::Integer,
            "Number of hemi. alt. carriers in gnomAD genomes",
        ),
    );

    header_out.infos_mut().insert(
        "helix_an".into(),
        Map::<Info>::new(
            Number::Count(1),
            InfoType::Integer,
            "Number of alleles in HelixMtDb",
        ),
    );
    header_out.infos_mut().insert(
        "helix_hom".into(),
        Map::<Info>::new(
            Number::Count(1),
            InfoType::Integer,
            "Number of hom. alt. carriers in HelixMtDb",
        ),
    );
    header_out.infos_mut().insert(
        "helix_het".into(),
        Map::<Info>::new(
            Number::Count(1),
            InfoType::Integer,
            "Number of het. alt. carriers in HelixMtDb",
        ),
    );

    header_out.infos_mut().insert(
        "ANN".into(),
        Map::<Info>::new(
            Number::Unknown,
            InfoType::String,
            "Functional annotations: 'Allele | Annotation | Annotation_Impact | Gene_Name | \
            Gene_ID | Feature_Type | Feature_ID | Transcript_BioType | Rank | HGVS.c | HGVS.p | \
            cDNA.pos / cDNA.length | CDS.pos / CDS.length | AA.pos / AA.length | Distance | Strand | \
            ERRORS / WARNINGS / INFO'",
        ),
    );

    header_out.infos_mut().insert(
        "clinvar_germline_classification".into(),
        Map::<Info>::new(
            Number::Unknown,
            InfoType::String,
            "ClinVar clinical significance",
        ),
    );
    header_out.infos_mut().insert(
        "clinvar_vcv".into(),
        Map::<Info>::new(Number::Count(1), InfoType::String, "ClinVar VCV accession"),
    );

    for (key, value) in additional_records {
        header_out
            .insert(
                key.parse().expect("invalid key"),
                noodles::vcf::header::record::Value::from(value.as_ref()),
            )
            .unwrap();
    }

    header_out
}

pub static CHROM_MT: Lazy<HashSet<&'static str>> =
    Lazy::new(|| HashSet::from_iter(["M", "MT", "chrM", "chrMT"]));
pub static CHROM_XY: Lazy<HashSet<&'static str>> =
    Lazy::new(|| HashSet::from_iter(["X", "Y", "chrX", "chrY"]));

pub static CHROM_AUTO: Lazy<HashSet<&'static str>> = Lazy::new(|| {
    HashSet::from_iter([
        "1", "2", "3", "4", "5", "6", "7", "8", "9", "10", "11", "12", "13", "14", "15", "16",
        "17", "18", "19", "20", "21", "22", "chr1", "chr2", "chr3", "chr4", "chr5", "chr6", "chr7",
        "chr8", "chr9", "chr10", "chr11", "chr12", "chr13", "chr14", "chr15", "chr16", "chr17",
        "chr18", "chr19", "chr20", "chr21", "chr22",
    ])
});

/// Mapping from chromosome name to chromsome number.
pub static CHROM_TO_CHROM_NO: Lazy<HashMap<String, u32>> = Lazy::new(|| {
    let mut m = HashMap::new();

    for i in 1..=22 {
        m.insert(format!("chr{}", i), i);
        m.insert(format!("{}", i), i);
    }
    m.insert(String::from("X"), 23);
    m.insert(String::from("chrX"), 23);
    m.insert(String::from("Y"), 24);
    m.insert(String::from("chrY"), 24);
    m.insert(String::from("M"), 25);
    m.insert(String::from("chrM"), 25);
    m.insert(String::from("MT"), 25);
    m.insert(String::from("chrMT"), 25);

    m
});

/// Mapping from chromosome number to canonical chromosome name.
///
/// We use the names without `"chr"` prefix for the canonical name.  In the case of GRCh38,
/// the the prefix must be prepended.
pub static CHROM_NO_TO_NAME: Lazy<Vec<String>> = Lazy::new(|| {
    let mut v = Vec::new();
    v.push(String::from("")); // 0
    for i in 1..=22 {
        v.push(format!("{}", i));
    }
    v.push(String::from("X"));
    v.push(String::from("Y"));
    v.push(String::from("MT"));
    v
});

/// Return path component for the assembly.
pub fn path_component(assembly: Assembly) -> &'static str {
    match assembly {
        Assembly::Grch37 | Assembly::Grch37p10 => "grch37",
        Assembly::Grch38 => "grch38",
    }
}

/// Load protobuf transcripts.
pub fn load_tx_db(tx_path: impl AsRef<Path> + Display) -> anyhow::Result<TxSeqDatabase> {
    // Open file and if necessary, wrap in a decompressor.
    let file = File::open(tx_path.as_ref())
        .map_err(|e| anyhow!("failed to open file {}: {}", tx_path, e))?;
    let mut reader: Box<dyn Read> = match tx_path.as_ref().extension().and_then(|s| s.to_str()) {
        Some("gz") => Box::new(flate2::read::MultiGzDecoder::new(file)),
        Some("zst") => Box::new(
            zstd::Decoder::new(file)
                .map_err(|e| anyhow!("failed to open zstd decoder for {}: {}", tx_path, e))?,
        ),
        _ => Box::new(file),
    };

    // Now read the whole file into a byte buffer.
    let mut buffer = Vec::new();
    reader
        .read_to_end(&mut buffer)
        .map_err(|e| anyhow!("failed to read file {}: {}", tx_path, e))?;

    // Deserialize the buffer with prost.
    TxSeqDatabase::decode(&mut Cursor::new(buffer))
        .map_err(|e| anyhow!("failed to decode protobuf file {}: {}", tx_path, e))
}

/// Trait for writing out annotated VCF records as VCF or VarFish TSV.
///
/// TODO: use async_trait crate
pub trait AsyncAnnotatedVariantWriter {
    #[allow(async_fn_in_trait)]
    async fn write_noodles_header(&mut self, header: &VcfHeader) -> Result<(), anyhow::Error>;
    #[allow(async_fn_in_trait)]
    async fn write_noodles_record(
        &mut self,
        header: &VcfHeader,
        record: &VcfRecord,
    ) -> Result<(), anyhow::Error>;

    #[allow(async_fn_in_trait)]
    async fn shutdown(&mut self) -> Result<(), anyhow::Error>;

    fn set_hgnc_map(&mut self, _hgnc_map: FxHashMap<String, HgncRecord>) {
        // nop
    }
    fn set_assembly(&mut self, _assembly: Assembly) {
        // nop
    }
    fn set_pedigree(&mut self, _pedigree: &PedigreeByName) {
        // nop
    }
}

/// Implement `AnnotatedVcfWriter` for `VcfWriter`.
impl<Inner: Write> AsyncAnnotatedVariantWriter for VcfWriter<Inner> {
    async fn write_noodles_header(&mut self, header: &VcfHeader) -> Result<(), anyhow::Error> {
        self.write_header(header)
            .map_err(|e| anyhow::anyhow!("Error writing VCF header: {}", e))
    }

    async fn write_noodles_record(
        &mut self,
        header: &VcfHeader,
        record: &VcfRecord,
    ) -> Result<(), anyhow::Error> {
        self.write_variant_record(header, record)
            .map_err(|e| anyhow::anyhow!("Error writing VCF record: {}", e))
    }

    async fn shutdown(&mut self) -> Result<(), Error> {
        Ok(<VcfWriter<Inner>>::get_mut(self).flush()?)
    }
}

/// Implement `AsyncAnnotatedVariantWriter` for `AsyncWriter`.
impl<Inner: tokio::io::AsyncWrite + Unpin> AsyncAnnotatedVariantWriter
    for noodles::vcf::AsyncWriter<Inner>
{
    async fn write_noodles_header(&mut self, header: &VcfHeader) -> Result<(), anyhow::Error> {
        self.write_header(header)
            .await
            .map_err(|e| anyhow::anyhow!("Error writing VCF header: {}", e))
    }

    async fn write_noodles_record(
        &mut self,
        header: &VcfHeader,
        record: &VcfRecord,
    ) -> Result<(), anyhow::Error> {
        noodles::vcf::AsyncWriter::write_variant_record(self, header, record)
            .await
            .map_err(|e| anyhow::anyhow!("Error writing VCF record: {}", e))
    }

    async fn shutdown(&mut self) -> Result<(), Error> {
        Ok(<noodles::vcf::AsyncWriter<Inner>>::get_mut(self)
            .flush()
            .await?)
    }
}

/// Implement `AsyncAnnotatedVariantWriter` for `AsyncWriter`.
impl<Inner: tokio::io::AsyncWrite + Unpin> AsyncAnnotatedVariantWriter
    for noodles::bcf::AsyncWriter<Inner>
{
    async fn write_noodles_header(&mut self, header: &VcfHeader) -> Result<(), Error> {
        self.write_header(header)
            .await
            .map_err(|e| anyhow::anyhow!("Error writing VCF header: {}", e))
    }

    async fn write_noodles_record(
        &mut self,
        header: &VcfHeader,
        record: &VcfRecord,
    ) -> Result<(), anyhow::Error> {
        noodles::bcf::AsyncWriter::write_variant_record(self, header, record)
            .await
            .map_err(|e| anyhow::anyhow!("Error writing VCF record: {}", e))
    }

    async fn shutdown(&mut self) -> Result<(), Error> {
        Ok(<noodles::bcf::AsyncWriter<Inner>>::get_mut(self)
            .shutdown()
            .await?)
    }
}

/// Writing of sequence variants to VarFish TSV files.
struct VarFishSeqvarTsvWriter {
    inner: Box<dyn Write>,
    assembly: Option<Assembly>,
    pedigree: Option<PedigreeByName>,
    header: Option<VcfHeader>,
    hgnc_map: Option<FxHashMap<String, HgncRecord>>,
}

/// Entry with genotype (`gt`), coverage (`dp`), allele depth (`ad`), somatic quality (`sq`) and
/// genotype quality (`gq`).
#[derive(Debug, Default)]
struct GenotypeInfo {
    pub name: String,
    pub gt: Option<String>,
    pub dp: Option<i32>,
    pub ad: Option<i32>,
    pub gq: Option<i32>,
    pub sq: Option<f32>,
}

#[derive(Debug, Default)]
struct GenotypeCalls {
    pub entries: Vec<GenotypeInfo>,
}

impl GenotypeCalls {
    /// Generate and return the dict in Postgres JSON syntax.
    ///
    /// The returned string is suitable for a direct TSV import into Postgres.
    pub fn for_tsv(&self) -> String {
        let mut result = String::new();
        result.push('{');

        let mut first = true;
        for entry in &self.entries {
            if first {
                first = false;
            } else {
                result.push(',');
            }
            result.push_str(&format!("\"\"\"{}\"\"\":{{", entry.name));

            let mut prev = false;
            if let Some(gt) = &entry.gt {
                prev = true;
                result.push_str(&format!("\"\"\"gt\"\"\":\"\"\"{}\"\"\"", gt));
            }

            if let Some(ad) = &entry.ad {
                if prev {
                    result.push(',');
                }
                prev = true;
                result.push_str(&format!("\"\"\"ad\"\"\":{}", ad));
            }

            if let Some(dp) = &entry.dp {
                if prev {
                    result.push(',');
                }
                prev = true;
                result.push_str(&format!("\"\"\"dp\"\"\":{}", dp));
            }

            // The DRAGEN variant caller writes out FORMAT/SQ for chrMT ("somatic quality") as
            // it uses the somatic genotyping model for mitochondrial callers.  We just write
            // this out as GQ for now.
            if let Some(gq) = &entry.gq {
                if prev {
                    result.push(',');
                }
                // prev = true;
                result.push_str(&format!("\"\"\"gq\"\"\":{}", gq));
            } else if let Some(sq) = &entry.sq {
                if prev {
                    result.push(',');
                }
                // prev = true;
                result.push_str(&format!("\"\"\"gq\"\"\":{}", sq.round() as i32));
            }

            result.push('}');
        }

        result.push('}');
        result
    }
}

impl VarFishSeqvarTsvWriter {
    // Create new TSV writer from path.
    pub fn with_path<P>(p: P) -> Self
    where
        P: AsRef<Path>,
    {
        Self {
            inner: if p.as_ref().extension().unwrap_or_default() == "gz" {
                Box::new(GzEncoder::new(
                    File::create(p).unwrap(),
                    Compression::default(),
                ))
            } else {
                Box::new(File::create(p).unwrap())
            },
            hgnc_map: None,
            assembly: None,
            pedigree: None,
            header: None,
        }
    }

    /// Flush buffers.
    pub fn flush(&mut self) -> Result<(), anyhow::Error> {
        self.inner.flush()?;
        Ok(())
    }

    /// Fill `record` coordinate fields.
    ///
    /// # Returns
    ///
    /// Returns `true` if the record is to be written to the TSV file and `false` if
    /// it is to be skipped because it was not on a canonical chromosome (chr1..chr22,
    /// chrX, chrY, chrM/chrMT).
    fn fill_coords(
        &self,
        record: &VcfRecord,
        tsv_record: &mut VarFishSeqvarTsvRecord,
    ) -> Result<bool, anyhow::Error> {
        let assembly = self.assembly.expect("assembly must have been set");
        tsv_record.release = match assembly {
            Assembly::Grch37 | Assembly::Grch37p10 => String::from("GRCh37"),
            Assembly::Grch38 => String::from("GRCh38"),
        };
        let name = record.reference_sequence_name();
        // strip "chr" prefix from `name`
        let name = if let Some(stripped) = name.strip_prefix("chr") {
            stripped
        } else {
            name
        };
        // add back "chr" prefix if necessary (for GRCh38)
        tsv_record.chromosome = if assembly == Assembly::Grch38 {
            format!("chr{}", name)
        } else {
            name.to_string()
        };

        if let Some(chromosome_no) = CHROM_TO_CHROM_NO.get(&tsv_record.chromosome) {
            tsv_record.chromosome_no = *chromosome_no;
        } else {
            return Ok(false);
        }

        tsv_record.reference = record.reference_bases().to_string();
        tsv_record.alternative = record.alternate_bases().as_ref()[0].to_string();

        tsv_record.start = record
            .variant_start()
            .expect("Telomeres unsupported")
            .into();
        tsv_record.end = tsv_record.start + tsv_record.reference.len() - 1;
        tsv_record.bin =
            binning::bin_from_range(tsv_record.start as i32 - 1, tsv_record.end as i32)? as u32;

        tsv_record.var_type = if tsv_record.reference.len() == tsv_record.alternative.len() {
            if tsv_record.reference.len() == 1 {
                String::from("snv")
            } else {
                String::from("mnv")
            }
        } else {
            String::from("indel")
        };

        Ok(true)
    }

    /// Fill `record` genotype and family-local allele frequencies.
    fn fill_genotype_and_freqs(
        &self,
        record: &VcfRecord,
        tsv_record: &mut VarFishSeqvarTsvRecord,
    ) -> Result<(), anyhow::Error> {
        use noodles::vcf::variant::record_buf::samples::sample::value::Array;
        use noodles::vcf::variant::record_buf::samples::sample::Value;

        // Extract genotype information.
        let hdr = self
            .header
            .as_ref()
            .expect("VCF header must be set/written");
        let mut gt_calls = GenotypeCalls::default();
        let samples = record.samples();
        let sample_names = hdr.sample_names().iter();

        // The following couple of lines are quite ugly,
        // there's probably a more elegant way to do this
        let genotypes = samples.select(GENOTYPE);
        let get_genotype = |sample_idx| {
            genotypes.as_ref().and_then(|gt| {
                gt.get(sample_idx).map(|value| match value {
                    Some(Value::String(s)) => s.to_owned(),
                    Some(Value::Genotype(gt)) => genotype_string(gt, FileFormat::new(4, 3)),
                    _ => ".".into(),
                })
            })
        };

        let read_depths = samples.select(READ_DEPTH);
        let get_read_depth = |sample_idx| {
            read_depths.as_ref().and_then(|rd| {
                rd.get(sample_idx)
                    .map(|value| match value {
                        Some(Value::Integer(i)) => Ok(*i),
                        None => Ok(-1),
                        _ => anyhow::bail!(format!("invalid DP value {:?}", value)),
                    })
                    .transpose()
                    .unwrap()
            })
        };

        let allele_depths = samples.select("AD");
        let get_allele_depths = |sample_idx| {
            allele_depths.as_ref().and_then(|ad| {
                ad.get(sample_idx)
                    .map(|value| match value {
                        Some(Value::Array(Array::Integer(arr))) => Ok(arr[1].unwrap_or(0)),
                        None => Ok(-1),
                        _ => anyhow::bail!(format!("invalid AD value {:?}", value)),
                    })
                    .transpose()
                    .unwrap()
            })
        };

        let conditional_gt_quality = samples.select(CONDITIONAL_GENOTYPE_QUALITY);
        let get_conditional_gt_quality = |sample_idx| {
            conditional_gt_quality.as_ref().and_then(|cgq| {
                cgq.get(sample_idx)
                    .map(|value| match value {
                        Some(Value::Integer(i)) => Ok(*i),
                        None => Ok(-1),
                        _ => anyhow::bail!(format!(
                            "invalid GQ value {:?} at {:?}:{:?}",
                            value,
                            record.reference_sequence_name(),
                            record.variant_start()
                        )),
                    })
                    .transpose()
                    .unwrap()
            })
        };

        let sq = samples.select("SQ");
        let get_sq = |sample_idx| {
            sq.as_ref().and_then(|sq| {
                sq.get(sample_idx)
                    .map(|value| match value {
                        Some(Value::Float(f)) => Ok(*f),
                        Some(Value::Array(Array::Float(f))) => {
                            Ok(f[0].expect("SQ should be a single float value"))
                        }
                        None => Ok(-1.0),
                        _ => {
                            anyhow::bail!(format!(
                                "invalid SQ value {:?} at {:?}:{:?}",
                                value,
                                record.reference_sequence_name(),
                                record.variant_start()
                            ))
                        }
                    })
                    .transpose()
                    .unwrap()
            })
        };

        for (i, name) in sample_names.enumerate() {
            let mut gt_info = GenotypeInfo {
                name: name.clone(),
                ..Default::default()
            };

            if let Some(gt) = get_genotype(i) {
                let individual = self
                    .pedigree
                    .as_ref()
                    .expect("pedigree must be set")
                    .individuals
                    .get(name)
                    .unwrap_or_else(|| panic!("individual {} not found in pedigree", name));
                // Update per-family counts.
                if ["X", "chrX"]
                    .iter()
                    .any(|c| *c == tsv_record.chromosome.as_str())
                {
                    match individual.sex {
                        Sex::Male => {
                            if gt.contains('1') {
                                tsv_record.num_hemi_alt += 1;
                            } else {
                                tsv_record.num_hemi_ref += 1;
                            }
                        }
                        Sex::Female | Sex::Unknown => {
                            // assume diploid/female if unknown
                            let matches_1 = gt.matches('1').count();
                            let matches_0 = gt.matches('0').count();
                            if matches_0 == 2 {
                                tsv_record.num_hom_ref += 1;
                            } else if matches_1 == 1 {
                                tsv_record.num_het += 1;
                            } else if matches_1 == 2 {
                                tsv_record.num_hom_alt += 1;
                            }
                        }
                    }
                } else if ["Y", "chrY"]
                    .iter()
                    .any(|c| *c == tsv_record.chromosome.as_str())
                {
                    if individual.sex == Sex::Male {
                        if gt.contains('1') {
                            tsv_record.num_hemi_alt += 1;
                        } else if gt.contains('0') {
                            tsv_record.num_hemi_ref += 1;
                        }
                    }
                } else {
                    let matches_1 = gt.matches('1').count();
                    let matches_0 = gt.matches('0').count();
                    if matches_0 == 2 {
                        tsv_record.num_hom_ref += 1;
                    } else if matches_1 == 1 {
                        tsv_record.num_het += 1;
                    } else if matches_1 == 2 {
                        tsv_record.num_hom_alt += 1;
                    }
                }

                // Store genotype value.
                gt_info.gt = Some(gt);
            }

            if let Some(dp) = get_read_depth(i) {
                gt_info.dp = Some(dp);
            }

            if let Some(ad) = get_allele_depths(i) {
                gt_info.ad = Some(ad);
            }

            if let Some(gq) = get_conditional_gt_quality(i) {
                gt_info.gq = Some(gq);
            }
            if let Some(sq) = get_sq(i) {
                gt_info.sq = Some(sq);
            }

            gt_calls.entries.push(gt_info);
        }
        tsv_record.genotype = gt_calls.for_tsv();

        Ok(())
    }

    /// Fill `record` background frequencies.
    fn fill_bg_freqs(
        &self,
        record: &VcfRecord,
        tsv_record: &mut VarFishSeqvarTsvRecord,
    ) -> Result<(), anyhow::Error> {
        // Extract gnomAD frequencies.
        let gnomad_exomes_an = record
            .info()
            .get("gnomad_exomes_an")
            .unwrap_or_default()
            .map(|v| match v {
                field::Value::Integer(value) => *value,
                _ => panic!("Unexpected value type for GNOMAD_EXOMES_AN"),
            })
            .unwrap_or_default();
        if gnomad_exomes_an > 0 {
            tsv_record.gnomad_exomes_homozygous = record
                .info()
                .get("gnomad_exomes_hom")
                .unwrap_or(Some(&field::Value::Integer(0)))
                .map(|v| match v {
                    field::Value::Integer(value) => *value,
                    _ => panic!("Unexpected value type for GNOMAD_EXOMES_HOM"),
                })
                .unwrap_or_default();
            tsv_record.gnomad_exomes_heterozygous = record
                .info()
                .get("gnomad_exomes_het")
                .unwrap_or(Some(&field::Value::Integer(0)))
                .map(|v| match v {
                    field::Value::Integer(value) => *value,
                    _ => panic!("Unexpected value type for GNOMAD_EXOMES_HET"),
                })
                .unwrap_or_default();
            tsv_record.gnomad_exomes_hemizygous = record
                .info()
                .get("gnomad_exomes_hemi")
                .unwrap_or(Some(&field::Value::Integer(0)))
                .map(|v| match v {
                    field::Value::Integer(value) => *value,
                    _ => panic!("Unexpected value type for GNOMAD_EXOMES_HEMI"),
                })
                .unwrap_or_default();
            tsv_record.gnomad_exomes_frequency = (tsv_record.gnomad_exomes_hemizygous
                + tsv_record.gnomad_exomes_heterozygous
                + tsv_record.gnomad_exomes_homozygous * 2)
                as f32
                / gnomad_exomes_an as f32;
        }

        let gnomad_genomes_an = record
            .info()
            .get("gnomad_genomes_an")
            .unwrap_or_default()
            .map(|v| match v {
                field::Value::Integer(value) => *value,
                _ => panic!("Unexpected value type for GNOMAD_GENOMES_AN"),
            })
            .unwrap_or_default();
        if gnomad_genomes_an > 0 {
            tsv_record.gnomad_genomes_homozygous = record
                .info()
                .get("gnomad_genomes_hom")
                .unwrap_or(Some(&field::Value::Integer(0)))
                .map(|v| match v {
                    field::Value::Integer(value) => *value,
                    _ => panic!("Unexpected value type for GNOMAD_GENOMES_HOM"),
                })
                .unwrap_or_default();
            tsv_record.gnomad_genomes_heterozygous = record
                .info()
                .get("gnomad_genomes_het")
                .unwrap_or(Some(&field::Value::Integer(0)))
                .map(|v| match v {
                    field::Value::Integer(value) => *value,
                    _ => panic!("Unexpected value type for GNOMAD_GENOMES_HET"),
                })
                .unwrap_or_default();
            tsv_record.gnomad_genomes_hemizygous = record
                .info()
                .get("gnomad_genomes_hemi")
                .unwrap_or(Some(&field::Value::Integer(0)))
                .map(|v| match v {
                    field::Value::Integer(value) => *value,
                    _ => panic!("Unexpected value type for GNOMAD_GENOMES_HEMI"),
                })
                .unwrap_or_default();
            tsv_record.gnomad_genomes_frequency = (tsv_record.gnomad_genomes_hemizygous
                + tsv_record.gnomad_genomes_heterozygous
                + tsv_record.gnomad_genomes_homozygous * 2)
                as f32
                / gnomad_genomes_an as f32;
        }

        Ok(())
    }

    /// Fill `record` RefSEq and ENSEMBL and fields and write to `self.inner`.
    ///
    /// First, the values in the `ANN` field are parsed and all predictions are extracted
    /// and limited to the worst per gene.  We combine one prediction each from RefSeq
    /// and ENSEMBL and write the resulting record out.
    fn expand_refseq_ensembl_and_write(
        &mut self,
        record: &VcfRecord,
        tsv_record: &mut VarFishSeqvarTsvRecord,
    ) -> Result<(), anyhow::Error> {
        if let Some(anns) = record
            .info()
            .get("ANN")
            .unwrap_or_default()
            .map(|v| match v {
                field::Value::Array(field::value::Array::String(values)) => values
                    .iter()
                    .filter(|v| v.is_some())
                    .map(|v| AnnField::from_str(v.as_ref().unwrap())),
                _ => panic!("Unexpected value type for INFO/ANN"),
            })
        {
            // Extract `AnnField` records, letting the errors bubble up.
            let anns: Result<Vec<_>, _> = anns.collect();
            let anns = anns?;
            // Collect the `AnnField` records by `gene_id`.
            let mut anns_by_gene: FxHashMap<String, Vec<AnnField>> = FxHashMap::default();
            for ann in anns {
                let gene_id = ann.gene_id.clone();
                anns_by_gene.entry(gene_id).or_default().push(ann);
            }
            // Within each `AnnField` record, the `consequences` are already sorted and each record
            // at least one consequence.  We now sort each gene's `AnnField` records by the worst
            // (smallest) consequences.
            for anns in anns_by_gene.values_mut() {
                anns.sort_by_key(|ann| ann.consequences[0]);
            }

            // For each gene in `anns_by_gene`, assign only the `refseq_*` and `ensembl_*` values into
            // `tsv_record` and write out the record.  We clear the record before each iteration
            // so data does not leak to other genes.  We use `self.hgnc_map` to map from the gene
            // ID stored in the key of `anns` to the appropriate ID for RefSeq and ENSEMBL (the
            // cdot data contains he HGNC identifiers while the VarFish TSV expects the RefSeq
            // and ENSEMBL gene IDs.
            for (hgnc_id, anns) in anns_by_gene.iter() {
                // Get `HgncRecord` for the `hgnc_id` or skip this gene.  This can happen if the HGNC
                // xlink table is not on the same version as the cdot data.
                let hgnc_record = match self.hgnc_map.as_ref().unwrap().get(hgnc_id) {
                    Some(hgnc_record) => hgnc_record,
                    None => continue,
                };

                tsv_record.clear_refseq_ensembl();

                let mut written_refseq = false;
                let mut written_ensembl = false;

                for ann in anns {
                    // We only assign the first prediction per gene for either RefSeq or ENSEMBL.
                    let is_ensembl = ann.feature_id.starts_with("ENST");
                    if is_ensembl && !written_ensembl {
                        // Handle ENSEMBL.
                        tsv_record.ensembl_gene_id = Some(hgnc_record.ensembl_gene_id.clone());
                        tsv_record.ensembl_transcript_id = Some(ann.feature_id.clone());
                        tsv_record.ensembl_transcript_coding =
                            Some(ann.feature_biotype.contains(&FeatureBiotype::Coding));
                        tsv_record.ensembl_hgvs_c.clone_from(&ann.hgvs_t);
                        tsv_record.ensembl_hgvs_p.clone_from(&ann.hgvs_p);
                        assert!(!ann.consequences.is_empty());
                        if ann.consequences.contains(&Consequence::IntergenicVariant) {
                            assert_eq!(ann.consequences.len(), 1);
                            tsv_record.ensembl_effect =
                                Some(vec![Consequence::IntergenicVariant.to_string()]);
                        }
                        if !ann.consequences.contains(&Consequence::IntronVariant)
                            && !ann.consequences.contains(&Consequence::UpstreamGeneVariant)
                            && !ann
                                .consequences
                                .contains(&Consequence::DownstreamGeneVariant)
                            && !ann.consequences.contains(&Consequence::IntergenicVariant)
                        {
                            tsv_record.ensembl_exon_dist = Some(0);
                        } else {
                            tsv_record.ensembl_exon_dist = ann.distance;
                        }

                        written_ensembl = true;
                    } else if !is_ensembl && !written_refseq {
                        // Handle RefSeq.
                        tsv_record.refseq_gene_id = Some(hgnc_record.entrez_id.clone());
                        tsv_record.refseq_transcript_id = Some(ann.feature_id.clone());
                        tsv_record.refseq_transcript_coding =
                            Some(ann.feature_biotype.contains(&FeatureBiotype::Coding));
                        tsv_record.refseq_hgvs_c.clone_from(&ann.hgvs_t);
                        tsv_record.refseq_hgvs_p.clone_from(&ann.hgvs_p);
                        if !ann.consequences.is_empty() {
                            tsv_record.refseq_effect = Some(
                                ann.consequences
                                    .iter()
                                    .map(|c| format!("\"{}\"", &c))
                                    .collect::<Vec<_>>(),
                            );
                        }

                        tsv_record.refseq_exon_dist = ann.distance;

                        written_refseq = true;
                    }
                }
                writeln!(self.inner, "{}", tsv_record.to_tsv().join("\t"))
                    .map_err(|e| anyhow::anyhow!("Error writing VarFish TSV record: {}", e))?;
            }

            Ok(())
        } else {
            // No annotations, write out without expanding `INFO/ANN` fields.
            writeln!(self.inner, "{}", tsv_record.to_tsv().join("\t"))
                .map_err(|e| anyhow::anyhow!("Error writing VarFish TSV record: {}", e))
        }
    }

    /// Fill `record` ClinVar fields.
    fn fill_clinvar(
        &self,
        record: &VcfRecord,
        tsv_record: &mut VarFishSeqvarTsvRecord,
    ) -> Result<(), anyhow::Error> {
        tsv_record.in_clinvar = record
            .info()
            .get("clinvar_germline_classification")
            .is_some();

        Ok(())
    }
}

/// A record, as written out to a VarFish TSV file.
#[derive(Debug, Default)]
pub struct VarFishSeqvarTsvRecord {
    pub release: String,
    pub chromosome: String,
    pub chromosome_no: u32,
    pub start: usize,
    pub end: usize,
    pub bin: u32,
    pub reference: String,
    pub alternative: String,
    pub var_type: String,

    // Writing out case_id and set_info is not used anyway.
    // pub case_id: String,
    // pub set_id: String,

    // The info field is not populated anyway.
    // pub info: String,
    pub genotype: String,

    pub num_hom_alt: u32,
    pub num_hom_ref: u32,
    pub num_het: u32,
    pub num_hemi_alt: u32,
    pub num_hemi_ref: u32,

    pub in_clinvar: bool,

    // NB: ExAc and 1000 Genomes are not written out anymore.
    // pub exac_frequency: String,
    // pub exac_homozygous: String,
    // pub exac_heterozygous: String,
    // pub exac_hemizygous: String,
    // pub thousand_genomes_frequency: String,
    // pub thousand_genomes_homozygous: String,
    // pub thousand_genomes_heterozygous: String,
    // pub thousand_genomes_hemizygous: String,
    pub gnomad_exomes_frequency: f32,
    pub gnomad_exomes_homozygous: i32,
    pub gnomad_exomes_heterozygous: i32,
    pub gnomad_exomes_hemizygous: i32,
    pub gnomad_genomes_frequency: f32,
    pub gnomad_genomes_homozygous: i32,
    pub gnomad_genomes_heterozygous: i32,
    pub gnomad_genomes_hemizygous: i32,

    pub refseq_gene_id: Option<String>,
    pub refseq_transcript_id: Option<String>,
    pub refseq_transcript_coding: Option<bool>,
    pub refseq_hgvs_c: Option<String>,
    pub refseq_hgvs_p: Option<String>,
    pub refseq_effect: Option<Vec<String>>,
    pub refseq_exon_dist: Option<i32>,

    pub ensembl_gene_id: Option<String>,
    pub ensembl_transcript_id: Option<String>,
    pub ensembl_transcript_coding: Option<bool>,
    pub ensembl_hgvs_c: Option<String>,
    pub ensembl_hgvs_p: Option<String>,
    pub ensembl_effect: Option<Vec<String>>,
    pub ensembl_exon_dist: Option<i32>,
}

impl VarFishSeqvarTsvRecord {
    /// Clear the `refseq_*` and `ensembl_*` fields.
    pub fn clear_refseq_ensembl(&mut self) {
        self.refseq_gene_id = None;
        self.refseq_transcript_id = None;
        self.refseq_transcript_coding = None;
        self.refseq_hgvs_c = None;
        self.refseq_hgvs_p = None;
        self.refseq_effect = None;
        self.refseq_exon_dist = None;

        self.ensembl_gene_id = None;
        self.ensembl_transcript_id = None;
        self.ensembl_transcript_coding = None;
        self.ensembl_hgvs_c = None;
        self.ensembl_hgvs_p = None;
        self.ensembl_effect = None;
        self.ensembl_exon_dist = None;
    }

    /// Convert to a `Vec<String>` suitable for writing to a VarFish TSV file.
    pub fn to_tsv(&self) -> Vec<String> {
        vec![
            self.release.clone(),
            self.chromosome.clone(),
            format!("{}", self.chromosome_no),
            format!("{}", self.start),
            format!("{}", self.end),
            format!("{}", self.bin),
            self.reference.clone(),
            self.alternative.clone(),
            self.var_type.clone(),
            String::from("."),
            String::from("."),
            String::from("{}"),
            self.genotype.clone(),
            format!("{}", self.num_hom_alt),
            format!("{}", self.num_hom_ref),
            format!("{}", self.num_het),
            format!("{}", self.num_hemi_alt),
            format!("{}", self.num_hemi_ref),
            if self.in_clinvar { "TRUE" } else { "FALSE" }.to_string(),
            // exac
            String::from("0"),
            String::from("0"),
            String::from("0"),
            String::from("0"),
            // thousand genomes
            String::from("0"),
            String::from("0"),
            String::from("0"),
            String::from("0"),
            format!("{}", self.gnomad_exomes_frequency),
            format!("{}", self.gnomad_exomes_homozygous),
            format!("{}", self.gnomad_exomes_heterozygous),
            format!("{}", self.gnomad_exomes_hemizygous),
            format!("{}", self.gnomad_genomes_frequency),
            format!("{}", self.gnomad_genomes_homozygous),
            format!("{}", self.gnomad_genomes_heterozygous),
            format!("{}", self.gnomad_genomes_hemizygous),
            self.refseq_gene_id.clone().unwrap_or(String::from(".")),
            self.refseq_transcript_id
                .clone()
                .unwrap_or(String::from(".")),
            self.refseq_transcript_coding
                .map(|refseq_transcript_coding| {
                    if refseq_transcript_coding {
                        String::from("TRUE")
                    } else {
                        String::from("FALSE")
                    }
                })
                .unwrap_or(String::from(".")),
            self.refseq_hgvs_c.clone().unwrap_or(String::from(".")),
            self.refseq_hgvs_p.clone().unwrap_or(String::from(".")),
            format!(
                "{{{}}}",
                self.refseq_effect
                    .as_ref()
                    .map(|refseq_effect| refseq_effect.join(","))
                    .unwrap_or_default()
            ),
            self.refseq_exon_dist
                .map(|refseq_exon_dist| format!("{}", refseq_exon_dist))
                .unwrap_or(String::from(".")),
            self.ensembl_gene_id.clone().unwrap_or(String::from(".")),
            self.ensembl_transcript_id
                .clone()
                .unwrap_or(String::from(".")),
            self.ensembl_transcript_coding
                .map(|ensembl_transcript_coding| {
                    if ensembl_transcript_coding {
                        String::from("TRUE")
                    } else {
                        String::from("FALSE")
                    }
                })
                .unwrap_or(String::from(".")),
            self.ensembl_hgvs_c.clone().unwrap_or(String::from(".")),
            self.ensembl_hgvs_p.clone().unwrap_or(String::from(".")),
            format!(
                "{{{}}}",
                self.ensembl_effect
                    .as_ref()
                    .map(|ensembl_effect| ensembl_effect.join(","))
                    .unwrap_or_default()
            ),
            self.ensembl_exon_dist
                .map(|ensembl_exon_dist| format!("{}", ensembl_exon_dist))
                .unwrap_or(String::from(".")),
        ]
    }
}

/// Implement `AnnotatedVcfWriter` for `VarFishTsvWriter`.
impl AsyncAnnotatedVariantWriter for VarFishSeqvarTsvWriter {
    async fn write_noodles_header(&mut self, header: &VcfHeader) -> Result<(), anyhow::Error> {
        self.header = Some(header.clone());
        let header = &[
            "release",
            "chromosome",
            "chromosome_no",
            "start",
            "end",
            "bin",
            "reference",
            "alternative",
            "var_type",
            "case_id",
            "set_id",
            "info",
            "genotype",
            "num_hom_alt",
            "num_hom_ref",
            "num_het",
            "num_hemi_alt",
            "num_hemi_ref",
            "in_clinvar",
            "exac_frequency",
            "exac_homozygous",
            "exac_heterozygous",
            "exac_hemizygous",
            "thousand_genomes_frequency",
            "thousand_genomes_homozygous",
            "thousand_genomes_heterozygous",
            "thousand_genomes_hemizygous",
            "gnomad_exomes_frequency",
            "gnomad_exomes_homozygous",
            "gnomad_exomes_heterozygous",
            "gnomad_exomes_hemizygous",
            "gnomad_genomes_frequency",
            "gnomad_genomes_homozygous",
            "gnomad_genomes_heterozygous",
            "gnomad_genomes_hemizygous",
            "refseq_gene_id",
            "refseq_transcript_id",
            "refseq_transcript_coding",
            "refseq_hgvs_c",
            "refseq_hgvs_p",
            "refseq_effect",
            "refseq_exon_dist",
            "ensembl_gene_id",
            "ensembl_transcript_id",
            "ensembl_transcript_coding",
            "ensembl_hgvs_c",
            "ensembl_hgvs_p",
            "ensembl_effect",
            "ensembl_exon_dist",
        ];
        writeln!(self.inner, "{}", header.join("\t"))
            .map_err(|e| anyhow::anyhow!("Error writing VarFish TSV header: {}", e))
    }

    async fn write_noodles_record(
        &mut self,
        _header: &VcfHeader,
        record: &VcfRecord,
    ) -> Result<(), anyhow::Error> {
        let mut tsv_record = VarFishSeqvarTsvRecord::default();

        if !self.fill_coords(record, &mut tsv_record)? {
            // Record was not on canonical chromosome and should not be written out.
            return Ok(());
        }
        self.fill_genotype_and_freqs(record, &mut tsv_record)?;
        self.fill_bg_freqs(record, &mut tsv_record)?;
        self.fill_clinvar(record, &mut tsv_record)?;
        self.expand_refseq_ensembl_and_write(record, &mut tsv_record)
    }

    async fn shutdown(&mut self) -> Result<(), Error> {
        Ok(self.inner.flush()?)
    }

    fn set_hgnc_map(&mut self, hgnc_map: FxHashMap<String, HgncRecord>) {
        self.hgnc_map = Some(hgnc_map)
    }

    fn set_assembly(&mut self, assembly: Assembly) {
        self.assembly = Some(assembly)
    }

    fn set_pedigree(&mut self, pedigree: &PedigreeByName) {
        self.pedigree = Some(pedigree.clone())
    }
}

#[allow(clippy::large_enum_variant)]
pub(crate) enum AnnotatorEnum {
    Frequency(FrequencyAnnotator),
    Clinvar(ClinvarAnnotator),
    Consequence(ConsequenceAnnotator),
}

impl AnnotatorEnum {
    fn annotate(&self, var: &keys::Var, record: &mut VcfRecord) -> anyhow::Result<()> {
        match self {
            AnnotatorEnum::Frequency(a) => a.annotate(var, record),
            AnnotatorEnum::Clinvar(a) => a.annotate(var, record),
            AnnotatorEnum::Consequence(a) => a.annotate(var, record),
        }
    }
}

pub(crate) struct Annotator {
    annotators: Vec<AnnotatorEnum>,
}

<<<<<<< HEAD
#[derive(Debug)]
=======
impl Annotator {
    fn versions_for_vcf_header(&self) -> Vec<(String, String)> {
        // TODO also extract version information for frequencies and clinvar

        let tx_db_version = self
            .annotators
            .iter()
            .filter_map(|a| match a {
                AnnotatorEnum::Consequence(a) => a.predictor.data_version(),
                _ => None,
            })
            .next();
        tx_db_version
            .map(|v| vec![("mehariTxDbVersion".to_string(), v)])
            .unwrap_or_default()
    }
}

>>>>>>> 8b9fa2e9
pub struct FrequencyAnnotator {
    db: DBWithThreadMode<MultiThreaded>,
}
impl FrequencyAnnotator {
    pub fn new(db: DBWithThreadMode<MultiThreaded>) -> Self {
        Self { db }
    }

    pub(crate) fn from_path(path: impl AsRef<Path> + Display) -> anyhow::Result<Self> {
        // Open the frequency RocksDB database in read only mode.
        tracing::info!("Opening frequency database");
        tracing::debug!("RocksDB path = {}", &path);
        let options = rocksdb::Options::default();
        let db_freq = rocksdb::DB::open_cf_for_read_only(
            &options,
            &path,
            ["meta", "autosomal", "gonosomal", "mitochondrial"],
            false,
        )?;
        Ok(Self::new(db_freq))
    }

    /// Annotate record on autosomal chromosome with gnomAD exomes/genomes.
    pub fn annotate_record_auto(
        &self,
        key: &[u8],
        vcf_record: &mut noodles::vcf::variant::RecordBuf,
    ) -> Result<(), Error> {
        if let Some(freq) = self
            .db
            .get_cf(self.db.cf_handle("autosomal").as_ref().unwrap(), key)?
        {
            let auto_record = auto::Record::from_buf(&freq);

            vcf_record.info_mut().insert(
                "gnomad_exomes_an".into(),
                Some(field::Value::Integer(auto_record.gnomad_exomes.an as i32)),
            );
            vcf_record.info_mut().insert(
                "gnomad_exomes_hom".into(),
                Some(field::Value::Integer(
                    auto_record.gnomad_exomes.ac_hom as i32,
                )),
            );
            vcf_record.info_mut().insert(
                "gnomad_exomes_het".into(),
                Some(field::Value::Integer(
                    auto_record.gnomad_exomes.ac_het as i32,
                )),
            );

            vcf_record.info_mut().insert(
                "gnomad_genomes_an".into(),
                Some(field::Value::Integer(auto_record.gnomad_genomes.an as i32)),
            );
            vcf_record.info_mut().insert(
                "gnomad_genomes_hom".into(),
                Some(field::Value::Integer(
                    auto_record.gnomad_genomes.ac_hom as i32,
                )),
            );
            vcf_record.info_mut().insert(
                "gnomad_genomes_het".into(),
                Some(field::Value::Integer(
                    auto_record.gnomad_genomes.ac_het as i32,
                )),
            );
        };
        Ok(())
    }

    /// Annotate record on gonosomal chromosome with gnomAD exomes/genomes.
    pub fn annotate_record_xy(
        &self,
        key: &[u8],
        vcf_record: &mut noodles::vcf::variant::RecordBuf,
    ) -> Result<(), Error> {
        if let Some(freq) = self
            .db
            .get_cf(self.db.cf_handle("gonosomal").as_ref().unwrap(), key)?
        {
            let xy_record = xy::Record::from_buf(&freq);

            vcf_record.info_mut().insert(
                "gnomad_exomes_an".into(),
                Some(field::Value::Integer(xy_record.gnomad_exomes.an as i32)),
            );
            vcf_record.info_mut().insert(
                "gnomad_exomes_hom".into(),
                Some(field::Value::Integer(xy_record.gnomad_exomes.ac_hom as i32)),
            );
            vcf_record.info_mut().insert(
                "gnomad_exomes_het".into(),
                Some(field::Value::Integer(xy_record.gnomad_exomes.ac_het as i32)),
            );
            vcf_record.info_mut().insert(
                "gnomad_exomes_hemi".into(),
                Some(field::Value::Integer(
                    xy_record.gnomad_exomes.ac_hemi as i32,
                )),
            );

            vcf_record.info_mut().insert(
                "gnomad_genomes_an".into(),
                Some(field::Value::Integer(xy_record.gnomad_genomes.an as i32)),
            );
            vcf_record.info_mut().insert(
                "gnomad_genomes_hom".into(),
                Some(field::Value::Integer(
                    xy_record.gnomad_genomes.ac_hom as i32,
                )),
            );
            vcf_record.info_mut().insert(
                "gnomad_genomes_het".into(),
                Some(field::Value::Integer(
                    xy_record.gnomad_genomes.ac_het as i32,
                )),
            );
            vcf_record.info_mut().insert(
                "gnomad_genomes_hemi".into(),
                Some(field::Value::Integer(
                    xy_record.gnomad_genomes.ac_hemi as i32,
                )),
            );
        };
        Ok(())
    }

    /// Annotate record on mitochondrial genome with gnomAD mtDNA and HelixMtDb.
    pub fn annotate_record_mt(
        &self,
        key: &[u8],
        vcf_record: &mut noodles::vcf::variant::RecordBuf,
    ) -> Result<(), Error> {
        if let Some(freq) = self
            .db
            .get_cf(self.db.cf_handle("mitochondrial").as_ref().unwrap(), key)?
        {
            let mt_record = mt::Record::from_buf(&freq);

            vcf_record.info_mut().insert(
                "helix_an".into(),
                Some(field::Value::Integer(mt_record.helixmtdb.an as i32)),
            );
            vcf_record.info_mut().insert(
                "helix_hom".into(),
                Some(field::Value::Integer(mt_record.helixmtdb.ac_hom as i32)),
            );
            vcf_record.info_mut().insert(
                "helix_het".into(),
                Some(field::Value::Integer(mt_record.helixmtdb.ac_het as i32)),
            );

            vcf_record.info_mut().insert(
                "gnomad_genomes_an".into(),
                Some(field::Value::Integer(mt_record.gnomad_mtdna.an as i32)),
            );
            vcf_record.info_mut().insert(
                "gnomad_genomes_hom".into(),
                Some(field::Value::Integer(mt_record.gnomad_mtdna.ac_hom as i32)),
            );
            vcf_record.info_mut().insert(
                "gnomad_genomes_het".into(),
                Some(field::Value::Integer(mt_record.gnomad_mtdna.ac_het as i32)),
            );
        };
        Ok(())
    }

    fn annotate(&self, vcf_var: &keys::Var, record: &mut VcfRecord) -> anyhow::Result<()> {
        // Only attempt lookups into RocksDB for canonical contigs.
        if is_canonical(vcf_var.chrom.as_str()) {
            // Build key for RocksDB database from `vcf_var`.
            let key: Vec<u8> = vcf_var.clone().into();

            // Annotate with frequency.
            if CHROM_AUTO.contains(vcf_var.chrom.as_str()) {
                self.annotate_record_auto(&key, record)?;
            } else if CHROM_XY.contains(vcf_var.chrom.as_str()) {
                self.annotate_record_xy(&key, record)?;
            } else if CHROM_MT.contains(vcf_var.chrom.as_str()) {
                self.annotate_record_mt(&key, record)?;
            } else {
                tracing::trace!(
                    "Record @{:?} on non-canonical chromosome, skipping.",
                    &vcf_var
                );
            }
        }
        Ok(())
    }

    pub(crate) fn annotate_variant(
        &self,
        vcf_var: &VcfVariant,
    ) -> anyhow::Result<
        Option<crate::server::run::actix_server::seqvars_frequencies::FrequencyResultEntry>,
    > {
        // Only attempt lookups into RocksDB for canonical contigs.
        if !is_canonical(&vcf_var.chromosome) {
            return Ok(None);
        }

        // Build key for RocksDB database
        let vcf_var = keys::Var::from(
            &vcf_var.chromosome,
            vcf_var.position,
            &vcf_var.reference,
            &vcf_var.alternative,
        );
        let key: Vec<u8> = vcf_var.clone().into();
        use crate::server::run::actix_server::seqvars_frequencies::*;
        // Annotate with frequency.
        if CHROM_AUTO.contains(vcf_var.chrom.as_str()) {
            if let Some(freq) = self
                .db
                .get_cf(self.db.cf_handle("autosomal").as_ref().unwrap(), key)?
            {
                let val = auto::Record::from_buf(&freq);
                Ok(Some(FrequencyResultEntry::Autosomal(
                    AutosomalResultEntry {
                        gnomad_exomes_an: val.gnomad_exomes.an,
                        gnomad_exomes_hom: val.gnomad_exomes.ac_hom,
                        gnomad_exomes_het: val.gnomad_exomes.ac_het,
                        gnomad_genomes_an: val.gnomad_genomes.an,
                        gnomad_genomes_hom: val.gnomad_genomes.ac_hom,
                        gnomad_genomes_het: val.gnomad_genomes.ac_het,
                    },
                )))
            } else {
                Err(anyhow!("No frequency data found for variant {:?}", vcf_var))
            }
        } else if CHROM_XY.contains(vcf_var.chrom.as_str()) {
            if let Some(freq) = self
                .db
                .get_cf(self.db.cf_handle("gonosomal").as_ref().unwrap(), key)?
            {
                let val = xy::Record::from_buf(&freq);
                Ok(Some(FrequencyResultEntry::Gonosomal(
                    GonosomalResultEntry {
                        gnomad_exomes_an: val.gnomad_exomes.an,
                        gnomad_exomes_hom: val.gnomad_exomes.ac_hom,
                        gnomad_exomes_het: val.gnomad_exomes.ac_het,
                        gnomad_exomes_hemi: val.gnomad_exomes.ac_hemi,
                        gnomad_genomes_an: val.gnomad_genomes.an,
                        gnomad_genomes_hom: val.gnomad_genomes.ac_hom,
                        gnomad_genomes_het: val.gnomad_genomes.ac_het,
                        gnomad_genomes_hemi: val.gnomad_genomes.ac_hemi,
                    },
                )))
            } else {
                Err(anyhow!("No frequency data found for variant {:?}", vcf_var))
            }
        } else if CHROM_MT.contains(vcf_var.chrom.as_str()) {
            if let Some(freq) = self
                .db
                .get_cf(self.db.cf_handle("mitochondrial").as_ref().unwrap(), key)?
            {
                let val = mt::Record::from_buf(&freq);
                Ok(Some(FrequencyResultEntry::Mitochondrial(
                    MitochondrialResultEntry {
                        helix_an: val.helixmtdb.an,
                        helix_hom: val.helixmtdb.ac_hom,
                        helix_het: val.helixmtdb.ac_het,
                        gnomad_genomes_an: val.gnomad_mtdna.an,
                        gnomad_genomes_hom: val.gnomad_mtdna.ac_hom,
                        gnomad_genomes_het: val.gnomad_mtdna.ac_het,
                    },
                )))
            } else {
                Err(anyhow!("No frequency data found for variant {:?}", vcf_var))
            }
        } else {
            tracing::trace!(
                "Record @{:?} on non-canonical chromosome, skipping.",
                &vcf_var
            );
            Ok(None)
        }
    }
}

#[derive(Debug)]
pub struct ClinvarAnnotator {
    db: DBWithThreadMode<rocksdb::MultiThreaded>,
}

/// Helper code for percent encoding of strings.
///
/// cf. https://github.com/varfish-org/varfish-server-worker/issues/485
mod vcf_encoding {
    use percent_encoding::{utf8_percent_encode, AsciiSet, PercentEncode, CONTROLS};

    // § 1.2 "Character encoding, non-printable characters and characters with special meaning" (2023-08-23)
    const PERCENT_ENCODE_SET: &AsciiSet = &CONTROLS
        .add(b':')
        .add(b';')
        .add(b'=')
        .add(b'%')
        .add(b',')
        .add(b'\r')
        .add(b'\n')
        .add(b'\t');

    pub(super) fn percent_encode(s: &str) -> PercentEncode<'_> {
        utf8_percent_encode(s, PERCENT_ENCODE_SET)
    }
}

impl ClinvarAnnotator {
    pub fn new(db: DBWithThreadMode<rocksdb::MultiThreaded>) -> Self {
        Self { db }
    }

    pub(crate) fn from_path(path: impl AsRef<Path> + Display) -> anyhow::Result<Self> {
        tracing::info!("Opening ClinVar database");
        tracing::debug!("RocksDB path = {}", &path);
        let options = rocksdb::Options::default();
        let db_clinvar =
            rocksdb::DB::open_cf_for_read_only(&options, &path, ["meta", "clinvar"], false)?;
        Ok(Self::new(db_clinvar))
    }

    /// Annotate record with ClinVar information
    pub fn annotate_record_clinvar(
        &self,
        key: &[u8],
        vcf_record: &mut noodles::vcf::variant::RecordBuf,
    ) -> Result<(), Error> {
        if let Some(raw_value) = self
            .db
            .get_cf(self.db.cf_handle("clinvar").as_ref().unwrap(), key)?
        {
            let record_list = annonars::pbs::clinvar::minimal::ExtractedVcvRecordList::decode(
                &mut Cursor::new(&raw_value),
            )?;

            let mut clinvar_vcvs = Vec::new();
            let mut clinvar_germline_classifications = Vec::new();
            for clinvar_record in record_list.records.iter() {
                let accession = clinvar_record.accession.as_ref().expect("must have VCV");
                let vcv = format!("{}.{}", accession.accession, accession.version);
                let classifications = clinvar_record
                    .classifications
                    .as_ref()
                    .expect("must have classifications");
                if let Some(germline_classification) = &classifications.germline_classification {
                    let description = germline_classification
                        .description
                        .as_ref()
                        .expect("description missing")
                        .to_string();
                    clinvar_vcvs.push(vcv);
                    clinvar_germline_classifications.push(description);
                }
            }

            vcf_record.info_mut().insert(
                "clinvar_vcv".into(),
                Some(field::Value::Array(field::value::Array::String(
                    clinvar_vcvs.into_iter().map(Some).collect::<Vec<_>>(),
                ))),
            );
            vcf_record.info_mut().insert(
                "clinvar_germline_classification".into(),
                Some(field::Value::Array(field::value::Array::String(
                    clinvar_germline_classifications
                        .into_iter()
                        .map(|value| {
                            // Manually encode until the following is fixed.
                            //
                            // https://github.com/varfish-org/varfish-server-worker/issues/485
                            Some(vcf_encoding::percent_encode(&value).to_string())
                        })
                        .collect::<Vec<_>>(),
                ))),
            );
        }

        Ok(())
    }

    fn annotate(&self, vcf_var: &keys::Var, record: &mut VcfRecord) -> anyhow::Result<()> {
        // Only attempt lookups into RocksDB for canonical contigs.
        if is_canonical(vcf_var.chrom.as_str()) {
            // Build key for RocksDB database from `vcf_var`.
            let key: Vec<u8> = vcf_var.clone().into();

            // Annotate with ClinVar information.
            self.annotate_record_clinvar(&key, record)?;
        }
        Ok(())
    }

    pub(crate) fn annotate_variant(
        &self,
        vcf_var: &VcfVariant,
    ) -> anyhow::Result<Option<crate::server::run::actix_server::seqvars_clinvar::ClinvarResultEntry>>
    {
        // Only attempt lookups into RocksDB for canonical contigs.
        if !is_canonical(&vcf_var.chromosome) {
            return Ok(None);
        }

        // Build key for RocksDB database
        let vcf_var = keys::Var::from(
            &vcf_var.chromosome,
            vcf_var.position,
            &vcf_var.reference,
            &vcf_var.alternative,
        );
        let key: Vec<u8> = vcf_var.clone().into();

        if let Some(raw_value) = self
            .db
            .get_cf(self.db.cf_handle("clinvar").as_ref().unwrap(), key)?
        {
            let record_list = annonars::pbs::clinvar::minimal::ExtractedVcvRecordList::decode(
                &mut Cursor::new(&raw_value),
            )?;

            let mut clinvar_vcvs = Vec::new();
            let mut clinvar_germline_classifications = Vec::new();
            for clinvar_record in record_list.records.iter() {
                let accession = clinvar_record.accession.as_ref().expect("must have VCV");
                let vcv = format!("{}.{}", accession.accession, accession.version);
                let classifications = clinvar_record
                    .classifications
                    .as_ref()
                    .expect("must have classifications");
                if let Some(germline_classification) = &classifications.germline_classification {
                    let description = germline_classification
                        .description
                        .as_ref()
                        .expect("description missing")
                        .to_string();
                    clinvar_vcvs.push(vcv);
                    clinvar_germline_classifications.push(description);
                }
            }

            Ok(Some(
                crate::server::run::actix_server::seqvars_clinvar::ClinvarResultEntry {
                    clinvar_vcv: clinvar_vcvs,
                    clinvar_germline_classification: clinvar_germline_classifications,
                },
            ))
        } else {
            Ok(None)
        }
    }
}

pub(crate) struct ConsequenceAnnotator {
    pub(crate) predictor: ConsequencePredictor,
}

impl ConsequenceAnnotator {
    fn new(predictor: ConsequencePredictor) -> Self {
        Self { predictor }
    }

    pub(crate) fn from_db_and_settings(
        tx_db: TxSeqDatabase,
        transcript_settings: &TranscriptSettings,
    ) -> anyhow::Result<Self> {
        let args = transcript_settings;
        let provider = Arc::new(MehariProvider::new(
            tx_db,
            MehariProviderConfigBuilder::default()
                .pick_transcript(args.pick_transcript.clone())
                .pick_transcript_mode(args.pick_transcript_mode)
                .build()?,
        ));
        let predictor = ConsequencePredictor::new(
            provider,
            ConsequencePredictorConfigBuilder::default()
                .report_most_severe_consequence_by(args.report_most_severe_consequence_by)
                .transcript_source(args.transcript_source)
                .build()?,
        );
        Ok(Self::new(predictor))
    }

    fn annotate(&self, vcf_var: &keys::Var, record: &mut VcfRecord) -> anyhow::Result<()> {
        let keys::Var {
            chrom,
            pos,
            reference,
            alternative,
        } = vcf_var.clone();

        // Annotate with variant effect.
        if let Some(ann_fields) = self.predictor.predict(&VcfVariant {
            chromosome: chrom,
            position: pos,
            reference,
            alternative,
        })? {
            if !ann_fields.is_empty() {
                record.info_mut().insert(
                    "ANN".into(),
                    Some(field::Value::Array(field::value::Array::String(
                        ann_fields.iter().map(|ann| Some(ann.to_string())).collect(),
                    ))),
                );
            }
        }

        Ok(())
    }
}

impl Annotator {
    pub(crate) fn new(annotators: Vec<AnnotatorEnum>) -> Self {
        Self { annotators }
    }

    fn annotate(&self, vcf_record: &mut VcfRecord) -> anyhow::Result<()> {
        // Get first alternate allele record.
        let vcf_var = from_vcf_allele(vcf_record, 0);

        // Skip records with a deletion as alternative allele.
        if vcf_var.alternative == "*" {
            return Ok(());
        }

        for annotator in &self.annotators {
            annotator.annotate(&vcf_var, vcf_record)?;
        }

        Ok(())
    }
}

/// Main entry point for `annotate seqvars` sub command.
pub async fn run(_common: &crate::common::Args, args: &Args) -> Result<(), anyhow::Error> {
    tracing::info!("config = {:#?}", &args);
    if let Some(path_output_vcf) = &args.output.path_output_vcf {
        let mut writer = open_variant_writer(path_output_vcf).await?;
        run_with_writer(&mut writer, args).await?;
        writer.shutdown().await?;
    } else {
        // Load the HGNC xlink map.
        let hgnc_map = {
            tracing::info!("Loading HGNC map ...");
            let mut result = FxHashMap::default();

            let tsv_file = File::open(args.hgnc.as_ref().unwrap())?;
            let mut tsv_reader = csv::ReaderBuilder::new()
                .comment(Some(b'#'))
                .delimiter(b'\t')
                .from_reader(tsv_file);
            for record in tsv_reader.deserialize() {
                let record: HgncRecord = record?;
                result.insert(record.hgnc_id.clone(), record);
            }
            tracing::info!("... done loading HGNC map");

            result
        };

        let path_output_tsv = args
            .output
            .path_output_tsv
            .as_ref()
            .expect("tsv path must be set; vcf and tsv are mutually exclusive, vcf unset");
        let mut writer = VarFishSeqvarTsvWriter::with_path(path_output_tsv);

        // Load the pedigree.
        tracing::info!("Loading pedigree...");
        let pedigree = match &args.path_input_ped {
            Some(p) => {
                tracing::info!("Loading pedigree from file {}", p);
                PedigreeByName::from_path(p)?
            }
            None => {
                std::panic!("No pedigree file provided. This is required for tsv annotation.")
            }
        };
        writer.set_pedigree(&pedigree);
        tracing::info!("... done loading pedigree");

        writer.set_hgnc_map(hgnc_map);
        run_with_writer(&mut writer, args).await?;

        writer
            .flush()
            .map_err(|e| anyhow::anyhow!("problem flushing file: {}", e))?;
    }

    Ok(())
}

/// Run the annotation with the given `Write` within the `VcfWriter`.
async fn run_with_writer(
    writer: &mut impl AsyncAnnotatedVariantWriter,
    args: &Args,
) -> Result<(), anyhow::Error> {
    tracing::info!("Open VCF and read header");
    let mut reader = open_variant_reader(&args.path_input_vcf).await?;

    let mut header_in = reader.read_header().await?;

    // Work around glnexus issue with RNC.
    if let Some(format) = header_in.formats_mut().get_mut("RNC") {
        *format.number_mut() = FormatNumber::Count(1);
        *format.type_mut() = FormatType::String;
    }

    // Guess genome release from contigs in VCF header.
    let genome_release = args.genome_release.map(|gr| match gr {
        GenomeRelease::Grch37 => Assembly::Grch37p10, // has chrMT!
        GenomeRelease::Grch38 => Assembly::Grch38,
    });
    let assembly = guess_assembly(&header_in, false, genome_release)?;
    writer.set_assembly(assembly);
    tracing::info!("Determined input assembly to be {:?}", &assembly);

<<<<<<< HEAD
    let annotator =
        setup_seqvars_annotator(&args.sources, &args.transcript_settings, Some(assembly))?;
=======
    let annotator = setup_annotator(args)?;
    let mut additional_header_info = annotator.versions_for_vcf_header();
    additional_header_info.push(("mehariCmd".into(), env::args().join(" ")));
    additional_header_info.push(("mehariVersion".into(), env!("CARGO_PKG_VERSION").into()));

    let header_out = build_header(&header_in, &additional_header_info);
>>>>>>> 8b9fa2e9

    // Perform the VCF annotation.
    tracing::info!("Annotating VCF ...");
    let start = Instant::now();
    let mut prev = Instant::now();
    let mut total_written = 0usize;

    writer.write_noodles_header(&header_out).await?;

    use futures::TryStreamExt;
    let mut records = reader.records(&header_in).await;
    loop {
        if let Some(mut vcf_record) = records.try_next().await? {
            // We currently can only process records with one alternate allele.
            if vcf_record.alternate_bases().len() != 1 {
                tracing::error!(
                    "Found record with more than one alternate allele.  This is currently not supported. \
                    Please use `bcftools norm` to split multi-allelic records.  Record: {:?}",
                    &vcf_record
                );
                anyhow::bail!("multi-allelic records not supported");
            }

            annotator.annotate(&mut vcf_record)?;

            if prev.elapsed().as_secs() >= 60 {
                tracing::info!("at {:?}", from_vcf_allele(&vcf_record, 0));
                prev = Instant::now();
            }

            // Write out the record.
            writer
                .write_noodles_record(&header_out, &vcf_record)
                .await?;
        } else {
            break; // all done
        }

        total_written += 1;
        if let Some(max_var_count) = args.max_var_count {
            if total_written >= max_var_count {
                tracing::warn!(
                    "Stopping after {} records as requested by --max-var-count",
                    total_written
                );
                break;
            }
        }
    }
    tracing::info!(
        "... annotated {} records in {:?}",
        total_written.separate_with_commas(),
        start.elapsed()
    );
    writer.shutdown().await?;
    Ok(())
}

pub(crate) fn proto_assembly_from(assembly: &Assembly) -> Option<crate::pbs::txs::Assembly> {
    crate::pbs::txs::Assembly::from_str_name(&format!(
        "ASSEMBLY_{}",
        match assembly {
            Assembly::Grch38 => "GRCH38",
            _ => "GRCH37",
        }
    ))
}

pub(crate) fn setup_seqvars_annotator(
    sources: &Sources,
    transcript_settings: &TranscriptSettings,
    assembly: Option<Assembly>,
) -> Result<Annotator, Error> {
    let mut annotators = vec![];

    // Add the frequency annotator if requested.
    if let Some(rocksdb_paths) = &sources.frequencies {
        let freq_dbs = initialize_frequency_annotators_for_assembly(rocksdb_paths, assembly)?;
        for freq_db in freq_dbs {
            annotators.push(AnnotatorEnum::Frequency(freq_db))
        }
    }

    // Add the ClinVar annotator if requested.
    if let Some(rocksdb_paths) = &sources.clinvar {
        let clinvar_dbs = intialize_clinvar_annotators_for_assembly(rocksdb_paths, assembly)?;
        for clinvar_db in clinvar_dbs {
            annotators.push(AnnotatorEnum::Clinvar(clinvar_db))
        }
    }

    // Add the consequence annotator if requested.
    if let Some(tx_sources) = &sources.transcripts {
        tracing::info!("Opening transcript database(s)");

        let databases = load_transcript_dbs_for_assembly(tx_sources, assembly)?;

        if databases.is_empty() {
            tracing::warn!("No suitable transcript databases found for requested assembly {:?}, therefore no consequence prediction will occur.", &assembly);
        } else {
            let tx_db = merge_transcript_databases(databases)?;
            tracing::info!(
                "Loaded transcript database(s) from {}",
                &tx_sources.join(", ")
            );
            annotators.push(
                ConsequenceAnnotator::from_db_and_settings(tx_db, transcript_settings)
                    .map(AnnotatorEnum::Consequence)?,
            );
        }
    }

    let annotator = Annotator::new(annotators);
    Ok(annotator)
}

pub(crate) fn intialize_clinvar_annotators_for_assembly(
    rocksdb_paths: &[String],
    assembly: Option<Assembly>,
) -> Result<Vec<ClinvarAnnotator>, Error> {
    rocksdb_paths
        .iter()
        .filter_map(|rocksdb_path| {
            let skip = assembly.map_or(false, |a| !rocksdb_path.contains(path_component(a)));
            if !skip {
                tracing::info!(
                    "Loading ClinVar database for assembly {:?} from {}",
                    &assembly,
                    &rocksdb_path
                );
                Some(ClinvarAnnotator::from_path(rocksdb_path))
            } else {
                tracing::warn!(
                "Skipping ClinVar database as its assembly does not match the requested one ({:?})",
                &assembly
            );
                None
            }
        })
        .collect()
}

pub(crate) fn initialize_frequency_annotators_for_assembly(
    rocksdb_paths: &[String],
    assembly: Option<Assembly>,
) -> Result<Vec<FrequencyAnnotator>, Error> {
    rocksdb_paths.iter().filter_map(|rocksdb_path| {
        let skip = assembly.map_or(false, |a| !rocksdb_path.contains(path_component(a)));
        if !skip {
            tracing::info!(
                    "Loading frequency database for assembly {:?} from {}",
                    &assembly,
                    &rocksdb_path
                );
            Some(FrequencyAnnotator::from_path(rocksdb_path))
        } else {
            tracing::warn!("Skipping frequency database as its assembly does not match the requested one ({:?})", &assembly);
            None
        }
    }).collect()
}

pub(crate) fn load_transcript_dbs_for_assembly(
    tx_sources: &Vec<String>,
    assembly: Option<Assembly>,
) -> Result<Vec<TxSeqDatabase>, Error> {
    let pb_assembly = assembly.as_ref().and_then(proto_assembly_from);

    // Filter out any transcript databases that do not match the requested assembly.
    let check_assembly = |db: &TxSeqDatabase, assembly: crate::pbs::txs::Assembly| {
        db.source_version
            .iter()
            .map(|s| s.assembly)
            .any(|a| a == i32::from(assembly))
    };
    let databases = tx_sources
        .iter()
        .enumerate()
        .map(|(i, path)| (i, load_tx_db(path)))
        .filter_map(|(i, txdb)| match txdb {
            Ok(db) => match pb_assembly {
                Some(assembly) if check_assembly(&db, assembly) => Some(Ok(db)),
                Some(_) => {
                    tracing::info!("Skipping transcript database {} as its version {:?} does not support the requested assembly ({:?})", &tx_sources[i], &db.source_version, &assembly);
                    None
                },
                None => Some(Ok(db)),
            },
            Err(_) => Some(txdb),
        })
        .collect::<anyhow::Result<Vec<_>>>()?;
    Ok(databases)
}

/// Create for all alternate alleles from the given VCF record.
pub fn from_vcf_allele(value: &noodles::vcf::variant::RecordBuf, allele_no: usize) -> keys::Var {
    let chrom = value.reference_sequence_name().to_string();
    let pos: usize = value
        .variant_start()
        .expect("Telomeric breakends not supported")
        .get();
    let pos = i32::try_from(pos).unwrap();
    let reference = value.reference_bases().to_string();
    keys::Var {
        chrom,
        pos,
        reference,
        alternative: value.alternate_bases().as_ref()[allele_no].to_string(),
    }
}

#[cfg(test)]
mod test {
    use super::binning::bin_from_range;
    use super::{run, Args, PathOutput};
    use crate::annotate::cli::ConsequenceBy;
    use crate::annotate::cli::{Sources, TranscriptSettings};
    use clap_verbosity_flag::Verbosity;
    use pretty_assertions::assert_eq;
    use temp_testdir::TempDir;

    #[tokio::test]
    async fn smoke_test_output_vcf() -> Result<(), anyhow::Error> {
        let temp = TempDir::default();
        let path_out = temp.join("output.vcf");

        let args_common = crate::common::Args {
            verbose: Verbosity::new(0, 1),
        };
        let prefix = "tests/data/annotate/db";
        let assembly = "grch37";
        let args = Args {
            genome_release: None,
            transcript_settings: TranscriptSettings {
                report_most_severe_consequence_by: Some(ConsequenceBy::Gene),
                ..Default::default()
            },
            path_input_vcf: String::from("tests/data/annotate/seqvars/brca1.examples.vcf"),
            output: PathOutput {
                path_output_vcf: Some(path_out.into_os_string().into_string().unwrap()),
                path_output_tsv: None,
            },
            max_var_count: None,
            path_input_ped: Some(String::from(
                "tests/data/annotate/seqvars/brca1.examples.ped",
            )),
            sources: Sources {
                frequencies: Some(vec![format!("{prefix}/{assembly}/seqvars/freqs")]),
                clinvar: Some(vec![format!("{prefix}/{assembly}/seqvars/clinvar")]),
                transcripts: Some(vec![format!("{prefix}/{assembly}/txs.bin.zst")]),
            },
            hgnc: None,
        };

        run(&args_common, &args).await?;

        let actual = std::fs::read_to_string(args.output.path_output_vcf.unwrap())?;
        // remove vcf header lines starting with ##mehari
        let actual = actual
            .lines()
            .filter(|line| !line.starts_with("##mehari"))
            .collect::<Vec<_>>()
            .join("\n");
        insta::assert_snapshot!(actual);

        Ok(())
    }

    #[tokio::test]
    async fn smoke_test_output_tsv() -> Result<(), anyhow::Error> {
        let temp = TempDir::default();
        let path_out = temp.join("output.tsv");

        let args_common = crate::common::Args {
            verbose: Verbosity::new(0, 1),
        };
        let prefix = "tests/data/annotate/db";
        let assembly = "grch37";
        let args = Args {
            genome_release: None,
            transcript_settings: TranscriptSettings {
                report_most_severe_consequence_by: Some(ConsequenceBy::Gene),
                ..Default::default()
            },
            path_input_vcf: String::from("tests/data/annotate/seqvars/brca1.examples.vcf"),
            output: PathOutput {
                path_output_vcf: None,
                path_output_tsv: Some(path_out.into_os_string().into_string().unwrap()),
            },
            max_var_count: None,
            path_input_ped: Some(String::from(
                "tests/data/annotate/seqvars/brca1.examples.ped",
            )),
            sources: Sources {
                frequencies: Some(vec![format!("{prefix}/{assembly}/seqvars/freqs")]),
                clinvar: Some(vec![format!("{prefix}/{assembly}/seqvars/clinvar")]),
                transcripts: Some(vec![format!("{prefix}/{assembly}/txs.bin.zst")]),
            },
            hgnc: Some(format!("{prefix}/hgnc.tsv")),
        };

        run(&args_common, &args).await?;

        let actual = std::fs::read_to_string(args.output.path_output_tsv.unwrap())?;
        insta::assert_snapshot!(actual);

        Ok(())
    }

    #[test]
    fn test_bin_from_range() -> Result<(), anyhow::Error> {
        assert_eq!(bin_from_range(0, 0)?, 585);
        assert_eq!(bin_from_range(1, 0)?, 585);
        assert_eq!(bin_from_range(0, 1)?, 585);
        assert_eq!(bin_from_range(0, 42)?, 585);
        assert_eq!(bin_from_range(42_424_242, 42_424_243)?, 908);
        assert_eq!(bin_from_range(0, 42_424_243)?, 1);

        Ok(())
    }

    #[tokio::test]
    async fn test_badly_formed_vcf_entry() -> Result<(), anyhow::Error> {
        let temp = TempDir::default();
        let path_out = temp.join("output.tsv");

        let args_common = crate::common::Args {
            verbose: Verbosity::new(0, 1),
        };
        let prefix = "tests/data/annotate/db";
        let assembly = "grch37";
        let args = Args {
            genome_release: None,
            transcript_settings: TranscriptSettings {
                report_most_severe_consequence_by: Some(ConsequenceBy::Gene),
                ..Default::default()
            },
            path_input_vcf: String::from("tests/data/annotate/seqvars/badly_formed_vcf_entry.vcf"),
            output: PathOutput {
                path_output_vcf: None,
                path_output_tsv: Some(path_out.into_os_string().into_string().unwrap()),
            },
            max_var_count: None,
            path_input_ped: Some(String::from(
                "tests/data/annotate/seqvars/badly_formed_vcf_entry.ped",
            )),
            sources: Sources {
                frequencies: Some(vec![format!("{prefix}/{assembly}/seqvars/freqs")]),
                clinvar: Some(vec![format!("{prefix}/{assembly}/seqvars/clinvar")]),
                transcripts: Some(vec![format!("{prefix}/{assembly}/txs.bin.zst")]),
            },
            hgnc: Some(format!("{prefix}/hgnc.tsv")),
        };

        run(&args_common, &args).await?;

        let actual = std::fs::read_to_string(args.output.path_output_tsv.unwrap())?;
        let expected =
            std::fs::read_to_string("tests/data/annotate/seqvars/badly_formed_vcf_entry.tsv")?;
        assert_eq!(&expected, &actual);

        Ok(())
    }

    /// Mitochondnrial variants called by the DRAGEN v310 germline caller have special format
    /// considerations.
    ///
    /// See: https://support-docs.illumina.com/SW/DRAGEN_v310/Content/SW/DRAGEN/MitochondrialCalling.htm
    #[tokio::test]
    async fn test_dragen_mitochondrial_variant() -> Result<(), anyhow::Error> {
        let temp = TempDir::default();
        let path_out = temp.join("output.tsv");

        let args_common = crate::common::Args {
            verbose: Verbosity::new(0, 1),
        };
        let prefix = "tests/data/annotate/db";
        let assembly = "grch37";
        let args = Args {
            genome_release: None,
            transcript_settings: TranscriptSettings {
                report_most_severe_consequence_by: Some(ConsequenceBy::Gene),
                ..Default::default()
            },
            path_input_vcf: String::from("tests/data/annotate/seqvars/mitochondrial_variants.vcf"),
            output: PathOutput {
                path_output_vcf: None,
                path_output_tsv: Some(path_out.into_os_string().into_string().unwrap()),
            },
            max_var_count: None,
            path_input_ped: Some(String::from(
                "tests/data/annotate/seqvars/mitochondrial_variants.ped",
            )),
            sources: Sources {
                frequencies: Some(vec![format!("{prefix}/{assembly}/seqvars/freqs")]),
                clinvar: Some(vec![format!("{prefix}/{assembly}/seqvars/clinvar")]),
                transcripts: Some(vec![format!("{prefix}/{assembly}/txs.bin.zst")]),
            },
            hgnc: Some(format!("{prefix}/hgnc.tsv")),
        };

        run(&args_common, &args).await?;

        let actual = std::fs::read_to_string(args.output.path_output_tsv.unwrap())?;
        let expected =
            std::fs::read_to_string("tests/data/annotate/seqvars/mitochondrial_variants.tsv")?;
        assert_eq!(&expected, &actual);

        Ok(())
    }

    /// Test some variants originating from Clair3 on ONT data merged via GLNexus.
    ///
    /// Note that we currently re-use the GRCh37 databases in
    /// `tests/data/annotate/db/grch37` for GRCh38 via symlink.  As the below
    /// only is a smoke test, this is sufficient.  However, for other tests,
    /// this will pose a problem.
    #[tokio::test]
    async fn test_clair3_glnexus_variants() -> Result<(), anyhow::Error> {
        let temp = TempDir::default();
        let path_out = temp.join("output.tsv");

        let args_common = crate::common::Args {
            verbose: Verbosity::new(0, 1),
        };
        let prefix = "tests/data/annotate/db";
        let assembly = "grch37";
        let args = Args {
            genome_release: None,
            transcript_settings: TranscriptSettings {
                report_most_severe_consequence_by: Some(ConsequenceBy::Gene),
                ..Default::default()
            },
            path_input_vcf: String::from("tests/data/annotate/seqvars/clair3-glnexus-min.vcf"),
            output: PathOutput {
                path_output_vcf: None,
                path_output_tsv: Some(path_out.into_os_string().into_string().unwrap()),
            },
            max_var_count: None,
            path_input_ped: Some(String::from(
                "tests/data/annotate/seqvars/clair3-glnexus-min.ped",
            )),
            sources: Sources {
                frequencies: Some(vec![format!("{prefix}/{assembly}/seqvars/freqs")]),
                clinvar: Some(vec![format!("{prefix}/{assembly}/seqvars/clinvar")]),
                transcripts: Some(vec![format!("{prefix}/{assembly}/txs.bin.zst")]),
            },
            hgnc: Some(format!("{prefix}/hgnc.tsv")),
        };

        run(&args_common, &args).await?;

        let actual = std::fs::read_to_string(args.output.path_output_tsv.unwrap())?;
        let expected =
            std::fs::read_to_string("tests/data/annotate/seqvars/clair3-glnexus-min.tsv")?;
        assert_eq!(&expected, &actual);

        Ok(())
    }

    /// Test corresponding to https://github.com/varfish-org/mehari/issues/409
    ///
    /// Note that we currently re-use the GRCh37 databases in
    /// `tests/data/annotate/db/grch37` for GRCh38 via symlink.  As the below
    /// only is a smoke test, this is sufficient.  However, for other tests,
    /// this will pose a problem.
    #[tokio::test]
    async fn test_brca2_zar1l_affected() -> Result<(), anyhow::Error> {
        let temp = TempDir::default();
        let path_out = temp.join("output.tsv");

        let args_common = crate::common::Args {
            verbose: Verbosity::new(0, 1),
        };
        let prefix = "tests/data/annotate/db";
        let assembly = "grch38";
        let args = Args {
            genome_release: None,
            transcript_settings: TranscriptSettings {
                report_most_severe_consequence_by: Some(ConsequenceBy::Gene),
                ..Default::default()
            },
            path_input_vcf: String::from("tests/data/annotate/seqvars/brca2_zar1l/brca2_zar1l.vcf"),
            output: PathOutput {
                path_output_vcf: None,
                path_output_tsv: Some(path_out.into_os_string().into_string().unwrap()),
            },
            max_var_count: None,
            path_input_ped: Some(String::from(
                "tests/data/annotate/seqvars/brca2_zar1l/brca2_zar1l.ped",
            )),
            sources: Sources {
                frequencies: Some(vec![format!("{prefix}/{assembly}/seqvars/freqs")]),
                clinvar: Some(vec![format!("{prefix}/{assembly}/seqvars/clinvar")]),
                transcripts: Some(vec![format!("{prefix}/{assembly}/txs.bin.zst")]),
            },
            hgnc: Some(format!("{prefix}/hgnc.tsv")),
        };

        run(&args_common, &args).await?;

        let actual = std::fs::read_to_string(args.output.path_output_tsv.unwrap())?;
        let header_actual = actual
            .lines()
            .filter(|l| l.starts_with('#'))
            .collect::<Vec<_>>();
        let records_actual = actual
            .lines()
            .filter(|l| !l.starts_with('#'))
            .collect::<std::collections::HashSet<_>>();

        let expected =
            std::fs::read_to_string("tests/data/annotate/seqvars/brca2_zar1l/brca2_zar1l.tsv")?;
        let header_expected = expected
            .lines()
            .filter(|l| l.starts_with('#'))
            .collect::<Vec<_>>();
        let records_expected = expected
            .lines()
            .filter(|l| !l.starts_with('#'))
            .collect::<std::collections::HashSet<_>>();

        assert_eq!(&header_actual, &header_expected);
        assert_eq!(&records_actual, &records_expected);

        Ok(())
    }
}<|MERGE_RESOLUTION|>--- conflicted
+++ resolved
@@ -32,7 +32,6 @@
 use flate2::write::GzEncoder;
 use flate2::Compression;
 use itertools::Itertools;
-use noodles::vcf::header::record::key;
 use noodles::vcf::header::record::value::map::format::Number as FormatNumber;
 use noodles::vcf::header::record::value::map::format::Type as FormatType;
 use noodles::vcf::header::record::value::map::info::Number;
@@ -1342,9 +1341,6 @@
     annotators: Vec<AnnotatorEnum>,
 }
 
-<<<<<<< HEAD
-#[derive(Debug)]
-=======
 impl Annotator {
     fn versions_for_vcf_header(&self) -> Vec<(String, String)> {
         // TODO also extract version information for frequencies and clinvar
@@ -1363,7 +1359,7 @@
     }
 }
 
->>>>>>> 8b9fa2e9
+#[derive(Debug)]
 pub struct FrequencyAnnotator {
     db: DBWithThreadMode<MultiThreaded>,
 }
@@ -1983,17 +1979,13 @@
     writer.set_assembly(assembly);
     tracing::info!("Determined input assembly to be {:?}", &assembly);
 
-<<<<<<< HEAD
     let annotator =
         setup_seqvars_annotator(&args.sources, &args.transcript_settings, Some(assembly))?;
-=======
-    let annotator = setup_annotator(args)?;
     let mut additional_header_info = annotator.versions_for_vcf_header();
     additional_header_info.push(("mehariCmd".into(), env::args().join(" ")));
     additional_header_info.push(("mehariVersion".into(), env!("CARGO_PKG_VERSION").into()));
 
     let header_out = build_header(&header_in, &additional_header_info);
->>>>>>> 8b9fa2e9
 
     // Perform the VCF annotation.
     tracing::info!("Annotating VCF ...");
