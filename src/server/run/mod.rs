--- conflicted
+++ resolved
@@ -16,23 +16,17 @@
 
 /// Module with OpenAPI documentation.
 pub mod openapi {
-<<<<<<< HEAD
     use crate::annotate::seqvars::ann::{
         Consequence, FeatureBiotype, FeatureType, Message, Pos, PutativeImpact, Rank,
     };
-=======
->>>>>>> cce8a6dc
     use crate::annotate::strucvars::csq::interface::StrucvarsSvType;
     use crate::annotate::strucvars::csq::{
         StrucvarsGeneTranscriptEffects, StrucvarsTranscriptEffect,
     };
     use crate::common::GenomeRelease;
-<<<<<<< HEAD
     use crate::server::run::actix_server::seqvars_csq::{
         SeqvarsCsqQuery, SeqvarsCsqResponse, SeqvarsCsqResultEntry,
     };
-=======
->>>>>>> cce8a6dc
     use crate::server::run::actix_server::strucvars_csq::{
         StrucvarsCsqQuery, StrucvarsCsqResponse,
     };
@@ -40,24 +34,17 @@
         Assembly, DataVersionEntry, SoftwareVersions, VersionsInfoResponse,
     };
 
-<<<<<<< HEAD
     use super::actix_server::{seqvars_csq, strucvars_csq, versions, CustomError};
-=======
     use super::actix_server::{strucvars_csq, versions, CustomError};
->>>>>>> cce8a6dc
 
     /// Utoipa-based `OpenAPI` generation helper.
     #[derive(utoipa::OpenApi)]
     #[openapi(
-<<<<<<< HEAD
         paths(
             versions::handle,
             seqvars_csq::handle_with_openapi,
             strucvars_csq::handle_with_openapi
         ),
-=======
-        paths(versions::handle, strucvars_csq::handle_with_openapi),
->>>>>>> cce8a6dc
         components(schemas(
             Assembly,
             CustomError,
@@ -70,7 +57,6 @@
             StrucvarsSvType,
             GenomeRelease,
             StrucvarsTranscriptEffect,
-<<<<<<< HEAD
             SeqvarsCsqQuery,
             SeqvarsCsqResponse,
             SeqvarsCsqResultEntry,
@@ -81,8 +67,6 @@
             Rank,
             Pos,
             Message
-=======
->>>>>>> cce8a6dc
         ))
     )]
     pub struct ApiDoc;
