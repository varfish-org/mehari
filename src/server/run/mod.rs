--- conflicted
+++ resolved
@@ -62,14 +62,9 @@
             versions::handle,
             gene_txs::handle_with_openapi,
             seqvars_csq::handle_with_openapi,
-<<<<<<< HEAD
-            strucvars_csq::handle_with_openapi
-=======
-            strucvars_csq::handle_with_openapi,
             strucvars_csq::handle_with_openapi,
             seqvars_frequencies::handle_with_openapi,
             seqvars_clinvar::handle_with_openapi,
->>>>>>> 30e56e66
         ),
         components(schemas(
             Assembly,
