--- conflicted
+++ resolved
@@ -27,11 +27,9 @@
 pub mod server;
 pub mod verify;
 
-<<<<<<< HEAD
+pub mod plugins;
+
 /// Information about the build.
 pub mod built_info {
     include!(concat!(env!("OUT_DIR"), "/built.rs"));
-}
-=======
-mod plugins;
->>>>>>> 835d2612
+}