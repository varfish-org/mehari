--- conflicted
+++ resolved
@@ -26,21 +26,12 @@
 path = "src/main.rs"
 
 [dependencies]
-<<<<<<< HEAD
-actix-web = "4.5"
+actix-web = "4.8"
 annonars = "0.39.0"
 anyhow = "1.0"
 async-compression = { version = "0.4", features = ["tokio", "gzip"] }
 bgzip = "0.3"
 bio = "2.0.0"
-=======
-actix-web = "4.8"
-annonars = "0.39"
-anyhow = "1.0"
-async-compression = { version = "0.4", features = ["tokio", "gzip"] }
-bgzip = "0.3"
-bio = "2.0"
->>>>>>> fee3185b
 biocommons-bioutils = "0.1.4"
 byteorder = "1.4"
 byte-unit = "5.1"
@@ -57,28 +48,16 @@
 futures = "0.3"
 hgvs = "0.16.2"
 indexmap = { version = "2.2", features = ["serde"] }
-<<<<<<< HEAD
 indicatif = { version = "0.17", features = ["rayon"] }
 itertools = "0.13"
 jsonl = "4.0"
-=======
-indicatif = "0.17"
-itertools = "0.13"
-jsonl = "4.0"
-lazy_static = "1.5"
->>>>>>> fee3185b
 log = "0.4"
 nom = "7.1"
 nutype = { version = "0.4.2", features = ["serde"] }
 parse-display = "0.9"
 procfs = "0.16"
-<<<<<<< HEAD
 prost = "0.13.1"
 quick_cache = "0.6.0"
-=======
-prost = "0.12"
-quick_cache = "0.6"
->>>>>>> fee3185b
 rand = "0.8"
 rand_core = "0.6"
 rayon = "1.10.0"
@@ -97,13 +76,8 @@
 tracing = { version = "0.1", features = ["log"] }
 uuid = { version = "1.9", features = ["fast-rng", "serde"] }
 zstd = "0.13"
-<<<<<<< HEAD
 pbjson = "0.7.0"
 pbjson-types = "0.7.0"
-=======
-pbjson = "0.6"
-pbjson-types = "0.7"
->>>>>>> fee3185b
 coz = "0.1.3"
 dhat = "0.3.3"
 once_cell = "1.19.0"
@@ -114,11 +88,7 @@
 
 [build-dependencies]
 anyhow = "1.0"
-<<<<<<< HEAD
 prost-build = "0.13.1"
-=======
-prost-build = "0.13"
->>>>>>> fee3185b
 pbjson-build = "0.7.0"
 
 [dev-dependencies]
