--- conflicted
+++ resolved
@@ -14,12 +14,8 @@
 
 [package]
 name = "mehari"
-<<<<<<< HEAD
-version = "0.25.4"
-=======
 version = "0.25.5"
 edition = "2021"
->>>>>>> 59c70a02
 authors = ["Manuel Holtgrewe <manuel.holtgrewe@bih-charite.de>"]
 description = "Variant effect prediction all in Rust"
 rust-version = "1.64.0"
