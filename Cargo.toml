[package]
name = "mehari"
version = "0.32.0"
edition = "2021"
authors = ["Manuel Holtgrewe <manuel.holtgrewe@bih-charite.de>"]
description = "Variant effect prediction all in Rust"
license = "MIT"
repository = "https://github.com/varfish-org/mehari"
readme = "README.md"
rust-version = "1.75.0"

[features]
default = []
dhat-heap = ["dep:dhat"]  # for heap profiling with dhats
documentation = []

[package.metadata.docs.rs]
all-features = true

[lib]
name = "mehari"
path = "src/lib.rs"

[[bin]]
name = "mehari"
path = "src/main.rs"

[dependencies]
actix-web = "4.10"
annonars = "0.42.4"
anyhow = "1.0"
async-compression = { version = "0.4", features = ["tokio", "gzip"] }
bio = "2.0.3"
biocommons-bioutils = "0.1.4"
built = { version = "0.7", features = ["chrono", "semver"] }
byte-unit = "5.1"
chrono = "0.4"
clap-verbosity-flag = "3.0"
clap = { version = "4.5", features = ["derive"] }
csv = "1.3"
derivative = "2.2"
derive_builder = { version = "0.20", features = ["clippy"] }
derive-new = "0.7.0"
enumflags2 = { version = "0.7.11", features = ["serde"] }
env_logger = "0.11"
flate2 = "1.1"
futures = "0.3"
<<<<<<< HEAD
hgvs = "0.18.2"
indexmap = { version = "2.7", features = ["serde"] }
=======
hgvs = "0.18.1"
indexmap = { version = "2.8", features = ["serde"] }
>>>>>>> 1216bbe1
itertools = "0.14"
jsonl = "4.0"
log = "0.4"
nom = "8.0"
nutype = { version = "0.6.1", features = ["serde"] }
once_cell = "1.21.1"
parse-display = "0.10"
pbjson = "0.7"
percent-encoding = "2.3"
procfs = "0.17"
prost = "0.13.4"
quick_cache = "0.6.12"
rand = "0.9"
rayon = "1.10.0"
rocksdb = { version = "0.22.0", features = ["multi-threaded-cf"] }
rustc-hash = "2.1.0"
seqrepo = { version = "0.10.2", features = ["cached"] }
serde_json = "1.0"
serde = { version = "1.0", features = ["derive"] }
serde_with = { version = "3.12", features = ["alloc", "macros", "indexmap_2"], default-features = false }
serde_yaml = "0.9"
strum = { version = "0.27", features = ["derive"] }
tempfile = "3"
thousands = "0.2"
tokio = { version = "1.44", features = ["rt-multi-thread", "macros"] }
tracing-subscriber = "0.3"
tracing = { version = "0.1", features = ["log"] }
uuid = { version = "1.16", features = ["fast-rng", "serde"] }
zstd = "0.13"
utoipa = { version = "5.2.0", features = ["actix_extras", "chrono", "indexmap", "openapi_extensions", "preserve_order", "yaml"] }
utoipa-swagger-ui = { version = "9.0.0", features = ["actix-web"] }
memmap2 = "0.9.5"

[dependencies.dhat]
version = "0.3.3"
optional = true

[dependencies.noodles]
version = "0.77.0"
features = ["async", "bgzf", "core", "vcf", "bcf", "csi", "fasta", "tabix"]

[build-dependencies]
anyhow = "1.0"
built = { version = "0.7", features = ["cargo-lock", "dependency-tree", "git2", "chrono", "semver"] }
pbjson-build = "0.7.0"
prost-build = "0.13.4"

[dev-dependencies]
csv = "1.3"
hxdmp = "0.2"
insta = { version = "1.42", features = ["yaml"] }
pretty_assertions = "1.4"
rstest = "0.25"
temp_testdir = "0.2"
tracing-test = "0.2"
criterion = { version = "0.5.1", features = ["async_tokio"] }
pprof = { version = "0.14.0", features = ["flamegraph"] }

# Compile insta with full optimization.
[profile.dev.package.insta]
opt-level = 3
[profile.dev.package.similar]
opt-level = 3

[profile.release]
debug = false
lto = "fat"
codegen-units = 1

[profile.dev]
debug = true
lto = false
codegen-units = 128
opt-level = 3

[profile.profiling]
inherits = "release"
debug = true<|MERGE_RESOLUTION|>--- conflicted
+++ resolved
@@ -45,13 +45,8 @@
 env_logger = "0.11"
 flate2 = "1.1"
 futures = "0.3"
-<<<<<<< HEAD
 hgvs = "0.18.2"
-indexmap = { version = "2.7", features = ["serde"] }
-=======
-hgvs = "0.18.1"
 indexmap = { version = "2.8", features = ["serde"] }
->>>>>>> 1216bbe1
 itertools = "0.14"
 jsonl = "4.0"
 log = "0.4"
